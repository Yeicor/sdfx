--- conflicted
+++ resolved
@@ -17,11 +17,7 @@
 
 //-----------------------------------------------------------------------------
 
-<<<<<<< HEAD
-func dome(r, h, w float64) sdf.SDF3 {
-=======
-func dome(r, h, w float64) (SDF3, error) {
->>>>>>> eec47cf5
+func dome(r, h, w float64) (sdf.SDF3, error) {
 
 	fillet := w
 
@@ -82,20 +78,13 @@
 
 	b.Close()
 
-<<<<<<< HEAD
-	p, _ = b.Polygon()
-	inner := sdf.Revolve3D(sdf.Polygon2D(p.Vertices()))
-
-	return sdf.Difference3D(outer, inner)
-=======
-	bp, err := b.Polygon()
+	p, err := b.Polygon()
 	if err != nil {
 		return nil, err
 	}
-	inner := Revolve3D(Polygon2D(bp.Vertices()))
+	inner := sdf.Revolve3D(sdf.Polygon2D(p.Vertices()))
 
-	return Difference3D(outer, inner), err
->>>>>>> eec47cf5
+	return sdf.Difference3D(outer, inner), nil
 }
 
 //-----------------------------------------------------------------------------
@@ -105,19 +94,13 @@
 	h0 := 2.05 * sdf.MillimetresPerInch
 	wall := 4.0
 
-<<<<<<< HEAD
-	s := dome(radius, h0, wall)
-	//s = sdf.Cut3D(s, V3{0, 0, 0}, sdf.V3{0, 1, 0})
-	sdf.RenderSTL(s, 150, "energy_dome.stl")
-=======
 	s, err := dome(radius, h0, wall)
 	if err != nil {
 		log.Fatal(err)
 	}
 
-	//s = Cut3D(s, V3{0, 0, 0}, V3{0, 1, 0})
-	RenderSTL(s, 150, "energy_dome.stl")
->>>>>>> eec47cf5
+	//s = sdf.Cut3D(s, V3{0, 0, 0}, sdf.V3{0, 1, 0})
+	sdf.RenderSTL(s, 150, "energy_dome.stl")
 }
 
 //-----------------------------------------------------------------------------